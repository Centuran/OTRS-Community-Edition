--- conflicted
+++ resolved
@@ -192,10 +192,6 @@
                     [% ELSIF Data.Type =='UpgradeIncompatible' %]
                     <h2>[% Translate("Package update requires a patch level update of OTRS.") | html %]</h2>
                     [% END %]
-<<<<<<< HEAD
-=======
-                    <p><strong>[% Translate("Everything else will be done as part of your contract.") | html %]</strong></p>
->>>>>>> 0805d298
                     <p class="SpacingTop">[% Translate("Please note that your installed OTRS version is %s.", Config("Version")) | html %]</p>
                     [% IF Data.RequiredMinimumVersion %]
                     <p><span class="MinimumRequired">[% Translate("To install this package, you need to update OTRS to version %s or newer.", Data.RequiredMinimumVersion) | html %]</span></p>
